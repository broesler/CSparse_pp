/*==============================================================================
 *     File: csc.cpp
 *  Created: 2024-10-09 20:58
 *   Author: Bernie Roesler
 *
 *  Description: Implements the compressed sparse column matrix class
 *
 *============================================================================*/

#include <algorithm>  // for std::lower_bound
#include <cmath>      // for std::fabs
#include <ranges>     // for std::views::reverse

#include "csparse.h"

namespace cs {

/*------------------------------------------------------------------------------
 *     Constructors
 *----------------------------------------------------------------------------*/
CSCMatrix::CSCMatrix() {};

/** Construct a CSCMatrix from arrays of values and coordinates.
 *
 * The entries are *not* sorted in any order, and duplicates are allowed. Any
 * duplicates will be summed.
 *
 * The matrix shape `(M, N)` will be inferred from the maximum indices given.
 *
 * @param data the values of the entries in the matrix
 * @param indices row indices of each element.
 * @param indptr array indices of the start of each column in `indices`. The
 *        first `indptr` element is always 0.
 * @return a new CSCMatrix object
 */
CSCMatrix::CSCMatrix(
    const std::vector<double>& data,
    const std::vector<csint>& indices,
    const std::vector<csint>& indptr,
    const Shape& shape
    )
    : v_(data),
      i_(indices),
      p_(indptr),
      M_(shape[0]),
      N_(shape[1])
{}


/** Allocate a CSCMatrix for a given shape and number of non-zeros.
 *
 * @param M, N  integer dimensions of the rows and columns
 * @param nzmax integer capacity of space to reserve for non-zeros
 */
CSCMatrix::CSCMatrix(csint M, csint N, csint nzmax)
    : v_(nzmax),
      i_(nzmax),
      p_(N + 1),
      M_(M),
      N_(N)
{}


/** Convert a coordinate format matrix to a compressed sparse column matrix in
 * canonical format.
 *
 * The columns are guaranteed to be sorted, no duplicates are allowed, and no
 * numerically zero entries are allowed.
 *
 * This function takes O(M + N + nnz) time.
 *
 * See: Davis, Exercise 2.9.
 *
 * @return a copy of the `COOMatrix` in canonical CSC format.
 */
CSCMatrix::CSCMatrix(const COOMatrix& A) : CSCMatrix(A.compress())
{
    sum_duplicates();  // O(N) space, O(nnz) time
    dropzeros();       // O(nnz) time
    sort();            // O(M) space, O(M + N + nnz) time
    has_canonical_format_ = true;
}


/** Create a sparse copy of a dense matrix in column-major fomr.
 *
 * See: Davis, Exercise 2.16.
 *
 * @param A a dense matrix in column-major form
 * @param M, N the size of the matrix
 *
 * @return C a compressed sparse column version of the matrix
 */
CSCMatrix::CSCMatrix(const std::vector<double>& A, csint M, csint N)
    : M_(M),
      N_(N)
{
    assert(A.size() == (M * N));  // ensure input is valid

    // Allocate memory
    v_.reserve(A.size());
    i_.reserve(A.size());
    p_.reserve(N);

    csint nz = 0;  // count number of non-zeros

    for (csint j = 0; j < N; j++) {
        p_.push_back(nz);

        for (csint i = 0; i < M; i++) {
            double val = A[i + j * N];  // linear index for column-major order

            // Only store non-zeros
            if (val != 0.0) {
                i_.push_back(i);
                v_.push_back(val);
                nz++;
            }
        }
    }

    // Finalize and free unused space
    p_.push_back(nz);
    realloc();

    has_sorted_indices_ = true;    // guaranteed by algorithm
    has_canonical_format_ = true;  // guaranteed by input format
}


/** Reallocate a CSCMatrix to a new number of non-zeros.
 *
 * @param A      matrix to be resized
 * @param nzmax  maximum number of non-zeros. If `nzmax <= A.nzmax()`, then
 *        `nzmax` will be set to `A.nnz()`.
 *
 * @return A     a reference to the input object for method chaining.
 */
CSCMatrix& CSCMatrix::realloc(csint nzmax)
{
    csint Z = (nzmax <= 0) ? p_[N_] : nzmax;

    p_.resize(N_ + 1);  // always contains N_ columns + nz
    i_.resize(Z);
    v_.resize(Z);

    p_.shrink_to_fit();  // deallocate memory
    i_.shrink_to_fit();
    v_.shrink_to_fit();

    return *this;
}

/*------------------------------------------------------------------------------
 *         Accessors
 *----------------------------------------------------------------------------*/
csint CSCMatrix::nnz() const { return v_.size(); }
csint CSCMatrix::nzmax() const { return v_.capacity(); }

Shape CSCMatrix::shape() const
{
    return Shape {M_, N_};
}

const std::vector<csint>& CSCMatrix::indices() const { return i_; }
const std::vector<csint>& CSCMatrix::indptr() const { return p_; }
const std::vector<double>& CSCMatrix::data() const { return v_; }


/** Convert a CSCMatrix to canonical format in-place.
 *
 * The columns are guaranteed to be sorted, no duplicates are allowed, and no
 * numerically zero entries are allowed.
 *
 * This function takes O(M + N + nnz) time.
 *
 * See: Davis, Exercise 2.9.
 *
 * @return a reference to itself for method chaining.
 */
CSCMatrix& CSCMatrix::to_canonical()
{
    sum_duplicates();
    dropzeros();
    sort();
    has_canonical_format_ = true;
    return *this;
}


bool CSCMatrix::has_sorted_indices() const { return has_sorted_indices_; }
bool CSCMatrix::has_canonical_format() const { return has_canonical_format_; }


/** Return the value of the requested element.
 *
 * This function takes O(log M) time if the columns are sorted, and O(M) time
 * if they are not.
 *
 * @param i, j the row and column indices of the element to access.
 *
 * @return the value of the element at `(i, j)`.
 */
const double CSCMatrix::operator()(csint i, csint j) const
{
    // Assert indices are in-bounds
    assert(i >= 0 && i < M_);
    assert(j >= 0 && j < N_);

    if (has_canonical_format_) {
        // Binary search for t <= i
        auto start = i_.begin() + p_[j];
        auto end = i_.begin() + p_[j+1];

        auto t = std::lower_bound(start, end, i);

        // Check that we actually found the index t == i
        if (t != end && *t == i) {
            return v_[std::distance(i_.begin(), t)];
        } else {
            return 0.0;
        }

    } else {
        // NOTE this code assumes that columns are *not* sorted, and that
        // duplicate entries may exist, so it will search through *every*
        // element in a column.
        double out = 0.0;

        for (csint p = p_[j]; p < p_[j+1]; p++) {
            if (i_[p] == i) {
                out += v_[p];  // sum duplicate entries
            }
        }

        return out;
    }
}



/** Return a reference to the value of the requested element for use in
 * assignment, e.g. `A(i, j) = 56.0`.
 *
 * This function takes O(log M) time if the columns are sorted, and O(M) time
 * if they are not.
 *
 * @param i, j the row and column indices of the element to access.
 *
 * @return a reference to the value of the element at `(i, j)`.
 */
double& CSCMatrix::operator()(const csint i, const csint j)
{
    // Assert indices are in-bounds
    assert(i >= 0 && i < M_);
    assert(j >= 0 && j < N_);

    if (has_canonical_format_) {
        // Binary search for t <= i
        auto start = i_.begin() + p_[j];
        auto end = i_.begin() + p_[j+1];

        auto t = std::lower_bound(start, end, i);

        auto k = std::distance(i_.begin(), t);

        // Check that we actually found the index t == i
        if (t != end && *t == i) {
            return v_[k];
        } else {
            // Value does not exist, so add a place-holder here.
            return this->insert(i, j, 0.0, k);
        }

    } else {
        // Linear search for the element
        csint k;
        bool found = false;

        for (csint p = p_[j]; p < p_[j+1]; p++) {
            if (i_[p] == i) {
                if (!found) {
                    k = p;  // store the index of the element
                    found = true;
                } else {
                    v_[k] += v_[p];  // accumulate duplicates here
                    v_[p] = 0;       // zero out duplicates
                }
            }
        }

        if (found) {
            return v_[k];
        } else {
            // Columns are not sorted, so we can just insert the element at the
            // beginning of the column.
            return this->insert(i, j, 0.0, p_[j]);
        }
    }
}


/** Assign a value to a specific element in the matrix.
 *
 * This function takes O(log M) time if the columns are sorted, and O(M) time
 * if they are not.
 *
 * @param i, j the row and column indices of the element to access.
 * @param v the value to be assigned.
 *
 * @return a reference to itself for method chaining.
 */
CSCMatrix& CSCMatrix::assign(csint i, csint j, double v)
{
    (*this)(i, j) = v;
    return *this;
}


/** Assign a dense matrix to the CSCMatrix at the specified locations.
 *
 * See: Davis, Exercise 2.25.
 *
 * @param rows, cols the row and column indices of the elements to access.
 * @param C the dense matrix to be assigned.
 *
 * @return a reference to itself for method chaining.
 */
CSCMatrix& CSCMatrix::assign(
    const std::vector<csint>& rows,
    const std::vector<csint>& cols,
    const std::vector<double>& C
    )
{
    assert(C.size() == rows.size() * cols.size());

    for (csint i = 0; i < rows.size(); i++) {
        for (csint j = 0; j < cols.size(); j++) {
            (*this)(rows[i], cols[j]) = C[i + j * rows.size()];
        }
    }

    return *this;
}


/** Assign a sparse matrix to the CSCMatrix at the specified locations.
 *
 * See: Davis, Exercise 2.25.
 *
 * @param rows, cols the row and column indices of the elements to access.
 * @param C the sparse matrix to be assigned.
 *
 * @return a reference to itself for method chaining.
 */
CSCMatrix& CSCMatrix::assign(
    const std::vector<csint>& rows,
    const std::vector<csint>& cols,
    const CSCMatrix& C
    )
{
    assert(C.M_ == rows.size());
    assert(C.N_ == cols.size());

    for (csint j = 0; j < cols.size(); j++) {
        for (csint p = C.p_[j]; p < C.p_[j+1]; p++) {
            csint i = C.i_[p];
            (*this)(rows[i], cols[j]) = C.v_[p];
        }
    }

    return *this;
}


/** Insert a single element at a specified location.
 *
 * @param i, j the row and column indices of the element to access.
 * @param v the value to be assigned.
 * @param p the pointer to the column in the matrix.
 *
 * @return a reference to the inserted value.
 */
double& CSCMatrix::insert(csint i, csint j, double v, csint p)
{
    i_.insert(i_.begin() + p, i);
    v_.insert(v_.begin() + p, v);

    // Increment all subsequent pointers
    for (csint k = j + 1; k < p_.size(); k++) {
        p_[k]++;
    }

    return v_[p];
}



/** Returns true if `A(i, j) == A(i, j)` for all `i, j`.
 *
 * See: Davis, Exercise 2.13.
 *
 * @return true if the matrix is symmetric.
 */
bool CSCMatrix::is_symmetric() const
{
    assert(has_canonical_format_);

    for (csint j = 0; j < N_; j++) {
        for (csint p = p_[j]; p < p_[j+1]; p++) {
            csint i = i_[p];

            if (i == j)
                continue;  // skip diagonal

            if (v_[p] != (*this)(j, i))
                return false;
        }
    }

    return true;
}


/*------------------------------------------------------------------------------
       Format Operations
----------------------------------------------------------------------------*/
/** Convert a compressed sparse column matrix to a coordinate (triplet) format
 * matrix.
 *
 * See: Davis, Exercise 2.2.
 *
 * @return a copy of the `CSCMatrix` in COO (triplet) format.
 */
COOMatrix CSCMatrix::tocoo() const { return COOMatrix(*this); }


/** Convert a CSCMatrix to a dense column-major array.
 *
 * See: Davis, Exercise 2.16.
 *
 * @param order the order of the array, either 'F' for Fortran (column-major)
 *       or 'C' for C (row-major).
 *
 * @return a copy of the matrix as a dense column-major array.
 */
std::vector<double> CSCMatrix::toarray(const char order) const
{
    std::vector<double> A(M_ * N_, 0.0);
    csint idx;

    for (csint j = 0; j < N_; j++) {
        for (csint p = p_[j]; p < p_[j+1]; p++) {
            // Column- vs row-major order
            if (order == 'F') {
                idx = i_[p] + j * M_;
            } else if (order == 'C') {
                idx = j + i_[p] * N_;
            } else {
                throw std::invalid_argument("Invalid order argument. Use 'F' or 'C'.");
            }

            if (has_canonical_format_) {
                A[idx] = v_[p];
            } else {
                A[idx] += v_[p];  // account for duplicates
            }
        }
    }

    return A;
}


/** Transpose the matrix as a copy.
 *
 * This operation can be viewed as converting a Compressed Sparse Column matrix
 * into a Compressed Sparse Row matrix.
 *
 * This function takes
 *   - O(N) extra space for the workspace
 *   - O(M + N + nnz) time
 *       == nnz column counts + N columns * M potential non-zeros per column
 *
 * @return new CSCMatrix object with transposed rows and columns.
 */
CSCMatrix CSCMatrix::transpose() const
{
    std::vector<csint> w(M_);   // workspace
    CSCMatrix C(N_, M_, nnz());  // output

    // Compute number of elements in each row
    for (csint p = 0; p < nnz(); p++)
        w[i_[p]]++;

    // Row pointers are the cumulative sum of the counts, starting with 0.
    C.p_ = cumsum(w);
    w = C.p_;  // copy back into workspace

    for (csint j = 0; j < N_; j++) {
        for (csint p = p_[j]; p < p_[j+1]; p++) {
            // place A(i, j) as C(j, i)
            csint q = w[i_[p]]++;
            C.i_[q] = j;
            C.v_[q] = v_[p];
        }
    }

    return C;
}


// Alias for transpose
CSCMatrix CSCMatrix::T() const { return this->transpose(); }


/** Sort rows and columns in a copy via two transposes.
 *
 * See: Davis, Exercise 2.7.
 *
 * @return C  a copy of the matrix with sorted columns.
 */
CSCMatrix CSCMatrix::tsort() const
{
    CSCMatrix C = this->transpose().transpose();
    C.has_sorted_indices_ = true;
    return C;
}


/** Sort rows and columns in place using std::sort.
 *
 * This function takes
 *   - O(3*M) extra space ==
 *       2 workspaces for row indices and values + vector of sorted indices
 *   - O(N * M log M + nnz) time ==
 *       sort a length M vector for each of N columns
 *
 * @return a reference to the object for method chaining
 */
CSCMatrix& CSCMatrix::qsort()
{
    // Allocate workspaces
    std::vector<csint> w(nnz());
    std::vector<double> x(nnz());

    for (csint j = 0; j < N_; j++) {
        // Pointers to the rows
        csint p = p_[j],
              pn = p_[j+1];

        // clear workspaces
        w.clear();
        x.clear();

        // Copy the row indices and values into the workspace
        std::copy(i_.begin() + p, i_.begin() + pn, std::back_inserter(w));
        std::copy(v_.begin() + p, v_.begin() + pn, std::back_inserter(x));

        // argsort the rows to get indices
        std::vector<csint> idx = argsort(w);

        // Re-assign the values
        for (csint i = 0; i < idx.size(); i++) {
            i_[p + i] = w[idx[i]];
            v_[p + i] = x[idx[i]];
        }
    }

    has_sorted_indices_ = true;

    return *this;
}


/** Sort rows and columns in place two transposes, but more efficiently than
 * calling `transpose` twice.
 *
 * This function takes O(M) extra space and O(M * N + nnz) time.
 *
 * See: Davis, Exercise 2.11.
 *
 * @return A  a reference to the matrix, now with sorted columns.
 */
CSCMatrix& CSCMatrix::sort()
{
    // ----- first transpose
    std::vector<csint> w(M_);   // workspace
    CSCMatrix C(N_, M_, nnz());  // intermediate transpose

    // Compute number of elements in each row
    for (csint p = 0; p < nnz(); p++)
        w[i_[p]]++;

    // Row pointers are the cumulative sum of the counts, starting with 0.
    C.p_ = cumsum(w);
    w = C.p_;  // copy back into workspace

    for (csint j = 0; j < N_; j++) {
        for (csint p = p_[j]; p < p_[j+1]; p++) {
            // place A(i, j) as C(j, i)
            csint q = w[i_[p]]++;
            C.i_[q] = j;
            C.v_[q] = v_[p];
        }
    }

    // ----- second transpose
    // Copy column counts to avoid repeat work
    w = p_;

    for (csint j = 0; j < C.N_; j++) {
        for (csint p = C.p_[j]; p < C.p_[j+1]; p++) {
            // place C(i, j) as A(j, i)
            csint q = w[C.i_[p]]++;
            i_[q] = j;
            v_[q] = C.v_[p];
        }
    }

    has_sorted_indices_ = true;

    return *this;
}


/** Sum duplicate entries in place.
 *
 * This function takes
 *   - O(N) extra space for the workspace
 *   - O(nnz) time
 *
 * @return a reference to the object for method chaining
 */
CSCMatrix& CSCMatrix::sum_duplicates()
{
    csint nz = 0;  // count actual number of non-zeros (excluding dups)
    std::vector<csint> w(M_, -1);                      // row i not yet seen

    for (csint j = 0; j < N_; j++) {
        csint q = nz;                                  // column j will start at q
        for (csint p = p_[j]; p < p_[j + 1]; p++) {
            csint i = i_[p];                          // A(i, j) is nonzero
            if (w[i] >= q) {
                v_[w[i]] += v_[p];                   // A(i, j) is a duplicate
            } else {
                w[i] = nz;                          // record where row i occurs
                i_[nz] = i;                          // keep A(i, j)
                v_[nz++] = v_[p];
            }
        }
        p_[j] = q;                                    // record start of column j
    }

    p_[N_] = nz;                                     // finalize A
    realloc();

    return *this;
}


/** Keep matrix entries for which `fkeep` returns true.
 *
 * @param fk a boolean function that acts on each element. If `fk` returns
 *        `true`, that element will be kept in the matrix. The function `fk` has
 *        four parameters:
 *        @param i, j integer indices of the element
 *        @param v the value of the element
 *        @param other a void pointer for any additional argument (*i.e.*
 *               a non-zero tolerance against which to compare)
 *        @return keep a boolean that is true if the element `A(i, j)` should be
 *                kept in the matrix.
 * @param other a pointer to the additional argument in `fk`.
 *
 * @return a reference to the object for method chaining
 */
CSCMatrix& CSCMatrix::fkeep(
    bool (*fk) (csint, csint, double, void *),
    void *other
)
{
    csint nz = 0;  // count actual number of non-zeros

    for (csint j = 0; j < N_; j++) {
        csint p = p_[j];  // get current location of column j
        p_[j] = nz;       // record new location of column j
        for (; p < p_[j+1]; p++) {
            if (fk(i_[p], j, v_[p], other)) {
                v_[nz] = v_[p];  // keep A(i, j)
                i_[nz++] = i_[p];
            }
        }
    }

    p_[N_] = nz;    // finalize A
    realloc();

    return *this;
};


/** Keep matrix entries for which `fkeep` returns true.
 *
 * @param fk a boolean function that acts on each element. If `fk` returns
 *        `true`, that element will be kept in the matrix. The function `fk` has
 *        four parameters:
 *        @param i, j integer indices of the element
 *        @param v the value of the element
 *        @param other a void pointer for any additional argument (*i.e.*
 *               a non-zero tolerance against which to compare)
 *        @return keep a boolean that is true if the element `A(i, j)` should be
 *                kept in the matrix.
 * @param other a pointer to the additional argument in `fk`.
 *
 * @return a copy of the matrix with entries removed.
 */
CSCMatrix CSCMatrix::fkeep(
    bool (*fk) (csint i, csint j, double Aij, void *tol),
    void *other
) const
{
    CSCMatrix C(*this);
    return C.fkeep(fk, other);
}


/** Return true if A(i, j) is non-zero */
bool CSCMatrix::nonzero(csint i, csint j, double Aij, void *other)
{
    return (Aij != 0);
}


/** Drop any exactly zero entries from the matrix.
 *
 * This function takes O(nnz) time.
 *
 * @return a reference to the object for method chaining
 */
CSCMatrix& CSCMatrix::dropzeros()
{
    return fkeep(&nonzero, nullptr);
}


/** Return true if abs(A(i j)) > tol */
bool CSCMatrix::abs_gt_tol(csint i, csint j, double Aij, void *tol)
{
    return (std::fabs(Aij) > *((double *) tol));
}


/** Drop any entries within `tol` of zero.
 *
 * This function takes O(nnz) time.
 *
 * @param tol the tolerance against which to compare the absolute value of the
 *        matrix entries.
 *
 * @return a reference to the object for method chaining
 */
CSCMatrix& CSCMatrix::droptol(double tol)
{
    return fkeep(&abs_gt_tol, &tol);
}


/** Return true if `A(i, j)` is within the diagonals `limits = {lower, upper}`. */
bool CSCMatrix::in_band(csint i, csint j, double Aij, void *limits)
{
    auto [kl, ku] = *((Shape *) limits);
    return ((i <= (j - kl)) && (i >= (j - ku)));
};


/** Keep any entries within the specified band.
 *
 * @param kl, ku  the lower and upper diagonals within which to keep entries.
 * The main diagonal is 0, with sub-diagonals < 0, and super-diagonals > 0.
 *
 * @return a copy of the matrix with entries removed.
 */
CSCMatrix& CSCMatrix::band(const csint kl, const csint ku)
{
    assert(kl <= ku);
    Shape limits {kl, ku};

    return fkeep(&in_band, &limits);
}


/** Keep any entries within the specified band.
 *
 * @param kl, ku  the lower and upper diagonals within which to keep entries.
 * The main diagonal is 0, with sub-diagonals < 0, and super-diagonals > 0.
 *
 * @return a copy of the matrix with entries removed.
 */
CSCMatrix CSCMatrix::band(const csint kl, const csint ku) const
{
    assert(kl <= ku);
    Shape limits {kl, ku};

    return fkeep(&in_band, &limits);
}


/*------------------------------------------------------------------------------
       Math Operations
----------------------------------------------------------------------------*/
/** Matrix-vector multiply `y = Ax + y`.
 *
 * @param x  a dense multiplying vector
 * @param y  a dense adding vector which will be used for the output
 *
 * @return y a copy of the updated vector
 */
std::vector<double> CSCMatrix::gaxpy(
    const std::vector<double>& x,
    const std::vector<double>& y
    ) const
{
    assert(M_ == y.size());  // addition
    assert(N_ == x.size());  // multiplication

    std::vector<double> out = y;  // copy the input vector

    for (csint j = 0; j < N_; j++) {
        for (csint p = p_[j]; p < p_[j+1]; p++) {
            out[i_[p]] += v_[p] * x[j];
        }
    }

    return out;
};


/** Matrix transpose-vector multiply `y = T x + y`.
 *
 * See: Davis, Exercise 2.1. Compute \f$ A^T x + y \f$ without explicitly
 * computing the transpose.
 *
 * @param x  a dense multiplying vector
 * @param y[in,out]  a dense adding vector which will be used for the output
 *
 * @return y a copy of the updated vector
 */
std::vector<double> CSCMatrix::gatxpy(
    const std::vector<double>& x,
    const std::vector<double>& y
    ) const
{
    assert(M_ == x.size());  // multiplication
    assert(N_ == y.size());  // addition

    std::vector<double> out = y;  // copy the input vector

    for (csint j = 0; j < N_; j++) {
        for (csint p = p_[j]; p < p_[j+1]; p++) {
            out[j] += v_[p] * x[i_[p]];
        }
    }

    return out;
};


/** Matrix-vector multiply `y = Ax + y` for symmetric A (\f$ A = A^T \f$).
 *
 * See: Davis, Exercise 2.3.
 *
 * @param x  a dense multiplying vector
 * @param y  a dense adding vector which will be used for the output
 *
 * @return y a copy of the updated vector
 */
std::vector<double> CSCMatrix::sym_gaxpy(
    const std::vector<double>& x,
    const std::vector<double>& y
    ) const
{
    assert(M_ == N_);  // matrix must be square to be symmetric
    assert(N_ == x.size());
    assert(x.size() == y.size());

    std::vector<double> out = y;  // copy the input vector

    for (csint j = 0; j < N_; j++) {
        for (csint p = p_[j]; p < p_[j+1]; p++) {
            csint i = i_[p];

            if (i > j)
                continue;  // skip lower triangular

            // Add the upper triangular elements
            out[i] += v_[p] * x[j];

            // If off-diagonal, also add the symmetric element
            if (i < j)
                out[j] += v_[p] * x[i];
        }
    }

    return out;
};


/** Matrix multiply `Y = AX + Y` for column-major dense matrices `X` and `Y`.
 *
 * See: Davis, Exercise 2.27(a).
 *
 * @param X  a dense multiplying matrix in column-major order
 * @param[in,out] Y  a dense adding matrix which will be used for the output
 *
 * @return Y a copy of the updated matrix
 */
std::vector<double> CSCMatrix::gaxpy_col(
    const std::vector<double>& X,
    const std::vector<double>& Y
    ) const
{
    assert(X.size() % N_ == 0);  // check that X.size() is a multiple of N_
    assert(Y.size() == M_ * (X.size() / N_));

    std::vector<double> out = Y;  // copy the input matrix

    csint K = X.size() / N_;  // number of columns in X

    // For each column of X
    for (csint k = 0; k < K; k++) {
        // Compute one column of Y (see gaxpy)
        for (csint j = 0; j < N_; j++) {
            double x_val = X[j + k * N_];  // cache value

            // Only compute if x_val is non-zero
            if (x_val != 0.0) {
                for (csint p = p_[j]; p < p_[j+1]; p++) {
                    // Indexing in column-major order
                    out[i_[p] + k * M_] += v_[p] * x_val;
                }
            }
        }
    }

    return out;
}


/** Matrix multiply `Y = AX + Y` for column-major dense matrices `X` and `Y`,
 * but operate on blocks of columns.
 *
 * See: Davis, Exercise 2.27(c).
 *
 * @param X  a dense multiplying matrix in column-major order
 * @param[in,out] Y  a dense adding matrix which will be used for the output
 *
 * @return Y a copy of the updated matrix
 */
std::vector<double> CSCMatrix::gaxpy_block(
    const std::vector<double>& X,
    const std::vector<double>& Y
    ) const
{
    assert(X.size() % N_ == 0);  // check that X.size() is a multiple of N_
    assert(Y.size() == M_ * (X.size() / N_));

    std::vector<double> out = Y;  // copy the input matrix

    csint K = X.size() / N_;  // number of columns in X

    const csint BLOCK_SIZE = 32;  // block size for column operations

    // For each column of X
    for (csint k = 0; k < K; k++) {
        // Take a block of columns
        for (csint j_start = 0; j_start < N_; j_start += BLOCK_SIZE) {
            csint j_end = std::min(j_start + BLOCK_SIZE, N_);
            // Compute one column of Y (see gaxpy)
            for (csint j = j_start; j < j_end; j++) {
                double x_val = X[j + k * N_];  // cache value

                // Only compute if x_val is non-zero
                if (x_val != 0.0) {
                    for (csint p = p_[j]; p < p_[j+1]; p++) {
                        // Indexing in column-major order
                        out[i_[p] + k * M_] += v_[p] * x_val;
                    }
                }
            }
        }
    }

    return out;
}


/** Matrix multiply `Y = AX + Y` for row-major dense matrices `X` and `Y`.
 *
 * See: Davis, Exercise 2.27(b).
 *
 * @param X  a dense multiplying matrix in row-major order
 * @param[in,out] Y  a dense adding matrix which will be used for the output
 *
 * @return Y a copy of the updated matrix
 */
std::vector<double> CSCMatrix::gaxpy_row(
    const std::vector<double>& X,
    const std::vector<double>& Y
    ) const
{
    assert(X.size() % N_ == 0);  // check that X.size() is a multiple of N_
    assert(Y.size() == M_ * (X.size() / N_));

    std::vector<double> out = Y;  // copy the input matrix

    csint K = X.size() / N_;  // number of columns in X

    // For each column of X
    for (csint k = 0; k < K; k++) {
        // Compute one column of Y (see gaxpy)
        for (csint j = 0; j < N_; j++) {
            double x_val = X[k + j * K];  // cache value (row-major indexing)

            // Only compute if x_val is non-zero
            if (x_val != 0.0) {
                for (csint p = p_[j]; p < p_[j+1]; p++) {
                    // Indexing in row-major order
                    out[k + i_[p] * K] += v_[p] * x_val;
                }
            }
        }
    }

    return out;
}


/** Matrix multiply `Y = T X + Y` for column-major dense matrices `X` and `Y`.
 *
 * See: Davis, Exercise 2.28(a).
 *
 * @param X  a dense multiplying matrix in column-major order
 * @param[in,out] Y  a dense adding matrix which will be used for the output
 *
 * @return Y a copy of the updated matrix
 */
std::vector<double> CSCMatrix::gatxpy_col(
    const std::vector<double>& X,
    const std::vector<double>& Y
    ) const
{
    assert(X.size() % M_ == 0);  // check that X.size() is a multiple of M_
    assert(Y.size() == N_ * (X.size() / M_));

    std::vector<double> out = Y;  // copy the input matrix

    csint K = X.size() / M_;  // number of columns in X

    // For each column of X
    for (csint k = 0; k < K; k++) {
        // Compute one column of Y (see gaxpy)
        for (csint j = 0; j < N_; j++) {
            for (csint p = p_[j]; p < p_[j+1]; p++) {
                // Indexing in column-major order
                out[j + k * N_] += v_[p] * X[i_[p] + k * M_];
            }
        }
    }

    return out;
}


/** Matrix multiply `Y = T X + Y` for column-major dense matrices `X` and `Y`,
 * but operate on blocks of columns.
 *
 * See: Davis, Exercise 2.28(c).
 *
 * @param X  a dense multiplying matrix in column-major order
 * @param[in,out] Y  a dense adding matrix which will be used for the output
 *
 * @return Y a copy of the updated matrix
 */
std::vector<double> CSCMatrix::gatxpy_block(
    const std::vector<double>& X,
    const std::vector<double>& Y
    ) const
{
    assert(X.size() % M_ == 0);  // check that X.size() is a multiple of N_
    assert(Y.size() == N_ * (X.size() / M_));

    std::vector<double> out = Y;  // copy the input matrix

    csint K = X.size() / M_;  // number of columns in X

    const csint BLOCK_SIZE = 32;  // block size for column operations

    // For each column of X
    for (csint k = 0; k < K; k++) {
        // Take a block of columns
        for (csint j_start = 0; j_start < N_; j_start += BLOCK_SIZE) {
            csint j_end = std::min(j_start + BLOCK_SIZE, N_);
            // Compute one column of Y (see gaxpy)
            for (csint j = j_start; j < j_end; j++) {
                for (csint p = p_[j]; p < p_[j+1]; p++) {
                    // Indexing in column-major order
                    out[j + k * N_] += v_[p] * X[i_[p] + k * M_];
                }
            }
        }
    }

    return out;
}


/** Matrix multiply `Y = T X + Y` for row-major dense matrices `X` and `Y`.
 *
 * See: Davis, Exercise 2.27(b).
 *
 * @param X  a dense multiplying matrix in row-major order
 * @param[in,out] Y  a dense adding matrix which will be used for the output
 *
 * @return Y a copy of the updated matrix
 */
std::vector<double> CSCMatrix::gatxpy_row(
    const std::vector<double>& X,
    const std::vector<double>& Y
    ) const
{
    assert(X.size() % M_ == 0);  // check that X.size() is a multiple of N_
    assert(Y.size() == N_ * (X.size() / M_));

    std::vector<double> out = Y;  // copy the input matrix

    csint K = X.size() / M_;  // number of columns in X

    // For each column of X
    for (csint k = 0; k < K; k++) {
        // Compute one column of Y (see gaxpy)
        for (csint j = 0; j < N_; j++) {
            for (csint p = p_[j]; p < p_[j+1]; p++) {
                // Indexing in row-major order
                out[k + j * K] += v_[p] * X[k + i_[p] * K];
            }
        }
    }

    return out;
}


/** Scale the rows and columns of a matrix by \f$ A = RAC \f$, where *R* and *C*
 * are diagonal matrices.
 *
 * See: Davis, Exercise 2.4.
 *
 * @param r, c  vectors of length M and N, respectively, representing the
 * diagonals of R and C, where A is size M-by-N.
 *
 * @return RAC the scaled matrix
 */
CSCMatrix CSCMatrix::scale(const std::vector<double>& r, const std::vector<double> c) const
{
    assert(r.size() == M_);
    assert(c.size() == N_);

    CSCMatrix out(*this);

    for (csint j = 0; j < N_; j++) {
        for (csint p = p_[j]; p < p_[j+1]; p++) {
            out.v_[p] *= r[i_[p]] * c[j];
        }
    }

    return out;
}


/** Matrix-vector right-multiply. */
std::vector<double> CSCMatrix::dot(const std::vector<double>& x) const
{
    assert(N_ == x.size());

    std::vector<double> out(M_);

    for (csint j = 0; j < N_; j++) {
        for (csint p = p_[j]; p < p_[j+1]; p++) {
            out[i_[p]] += v_[p] * x[j];
        }
    }

    return out;
}


/** Scale a matrix by a scalar */
CSCMatrix CSCMatrix::dot(const double c) const
{
    CSCMatrix out(v_, i_, p_, shape());
    out.v_ *= c;
    return out;
}


/** Matrix-matrix multiplication
 *
 * @note This function may *not* return a matrix with sorted columns!
 *
 * @param A, B  the CSC-format matrices to multiply.
 *        A is size M x K, B is size K x N.
 *
 * @return C    a CSC-format matrix of size M x N.
 *         C.nnz() <= A.nnz() + B.nnz().
 */
CSCMatrix CSCMatrix::dot(const CSCMatrix& B) const
{
    auto [M, Ka] = shape();
    auto [Kb, N] = B.shape();
    assert(Ka == Kb);

    // NOTE See Problem 2.20 for how to compute nnz(A*B)
    CSCMatrix C(M, N, nnz() + B.nnz());  // output

    // Allocate workspaces
    std::vector<csint> w(M);
    std::vector<double> x(M);

    csint nz = 0;  // track total number of non-zeros in C

    bool fs = true;  // Exercise 2.19 -- first call to scatter

    for (csint j = 0; j < N; j++) {
        C.p_[j] = nz;  // column j of C starts here

        // Compute x = A @ B[:, j]
        for (csint p = B.p_[j]; p < B.p_[j+1]; p++) {
            // Compute x += A[:, B.i_[p]] * B.v_[p]
            nz = scatter(B.i_[p], B.v_[p], w, x, j+1, C, nz, fs);
            fs = false;
        }

        // Gather values into the correct locations in C
        for (csint p = C.p_[j]; p < nz; p++) {
            C.v_[p] = x[C.i_[p]];
        }
    }

    // Finalize and deallocate unused memory
    C.p_[N] = nz;
    C.realloc();

    return C;
}


/** Matrix-matrix multiplication with two passes
 *
 * See: Davis, Exercise 2.20.
 *
 * @note This function may *not* return a matrix with sorted columns!
 *
 * @param A, B  the CSC-format matrices to multiply.
 *        A is size M x K, B is size K x N.
 *
 * @return C    a CSC-format matrix of size M x N.
 *         C.nnz() <= A.nnz() + B.nnz().
 */
CSCMatrix CSCMatrix::dot_2x(const CSCMatrix& B) const
{
    auto [M, Ka] = shape();
    auto [Kb, N] = B.shape();
    assert(Ka == Kb);

    // Allocate workspace
    std::vector<csint> w(M);

    // Compute nnz(A*B) by counting non-zeros in each column of C
    csint nz_C = 0;

    for (csint j = 0; j < N; j++) {
        csint mark = j + 1;
        for (csint p = B.p_[j]; p < B.p_[j+1]; p++) {
            // Scatter, but without x or C
            csint k = B.i_[p];  // B(k, j) is non-zero
            for (csint pa = p_[k]; pa < p_[k+1]; pa++) {
                csint i = i_[pa];     // A(i, k) is non-zero
                if (w[i] < mark) {
                    w[i] = mark;     // i is new entry in column k
                    nz_C++;         // count non-zeros in C, but don't compute
                }
            }
        }
    }

    // Allocate the correct size output matrix
    CSCMatrix C(M, N, nz_C);

    // Compute the actual multiplication
    std::fill(w.begin(), w.end(), 0);  // reset workspace
    std::vector<double> x(M);

    csint nz = 0;  // track total number of non-zeros in C
    bool fs = true;  // first call to scatter

    for (csint j = 0; j < N; j++) {
        C.p_[j] = nz;  // column j of C starts here

        // Compute x = A @ B[:, j]
        for (csint p = B.p_[j]; p < B.p_[j+1]; p++) {
            // Compute x += A[:, B.i_[p]] * B.v_[p]
            nz = scatter(B.i_[p], B.v_[p], w, x, j+1, C, nz, fs);
            fs = false;
        }

        // Gather values into the correct locations in C
        for (csint p = C.p_[j]; p < nz; p++) {
            C.v_[p] = x[C.i_[p]];
        }
    }

    // Finalize and deallocate unused memory
    C.p_[N] = nz;
    C.realloc();

    return C;
}

/** Multiply two sparse column vectors \f$ c = x^T y \f$.
 *
 * See: Davis, Exercise 2.18
 *
 * @param x, y two column vectors stored as a CSCMatrix. The number of columns
 *        in each argument must be 1.
 *
 * @return c  the dot product `x.T() * y`, but computed more efficiently than
 *         the complete matrix dot product.
 */
double CSCMatrix::vecdot(const CSCMatrix& y) const
{
    assert((N_ == 1) && (y.N_ == 1));  // both must be column vectors
    assert(M_ == y.M_);
    double z = 0.0;

    if (has_sorted_indices_ && y.has_sorted_indices_) {
        csint p = 0, q = 0;  // pointer to row index of each vector

        while ((p < nnz()) && (q < y.nnz())) {
            csint i = i_[p];    // row index of each vector
            csint j = y.i_[q];

            if (i == j) {
                z += v_[p++] * y.v_[q++];
            } else if (i < j) {
                p++;
            } else {  // (j < i)
                q++;
            }
        }

    } else {  // unsorted indices
        std::vector<double> w(M_);  // workspace

        // Expand this vector
        for (csint p = 0; p < nnz(); p++) {
            w[i_[p]] = v_[p];
        }

        // Multiply by non-zero entries in y and sum
        for (csint q = 0; q < y.nnz(); q++) {
            csint i = y.i_[q];
            if (w[i] != 0) {
                z += w[i] * y.v_[q];
            }
        }
    }

    return z;
}

// Operators
std::vector<double> operator*(const CSCMatrix& A, const std::vector<double>& x) { return A.dot(x); }
CSCMatrix operator*(const CSCMatrix& A, const double c) { return A.dot(c); }
CSCMatrix operator*(const double c, const CSCMatrix& A) { return A.dot(c); }
CSCMatrix operator*(const CSCMatrix& A, const CSCMatrix& B) { return A.dot(B); }


/** Add two matrices (and optionally scale them) `C = alpha * A + beta * B`.
 *
 * @note This function may *not* return a matrix with sorted columns!
 *
 * @param A, B  the CSC matrices
 * @param alpha, beta  scalar multipliers
 *
 * @return out a CSC matrix
 */
CSCMatrix add_scaled(
    const CSCMatrix& A,
    const CSCMatrix& B,
    double alpha=1.0,
    double beta=1.0
    )
{
    assert(A.shape() == B.shape());
    auto [M, N] = A.shape();

    CSCMatrix C(M, N, A.nnz() + B.nnz());  // output

    // Allocate workspaces
    std::vector<csint> w(M);
    std::vector<double> x(M);

    csint nz = 0;    // track total number of non-zeros in C
    bool fs = true;  // Exercise 2.19 -- first call to scatter

    for (csint j = 0; j < N; j++) {
        C.p_[j] = nz;  // column j of C starts here
        nz = A.scatter(j, alpha, w, x, j+1, C, nz, fs);  // alpha * A(:, j)
        fs = false;
        nz = B.scatter(j,  beta, w, x, j+1, C, nz, fs);  //  beta * B(:, j)

        // Gather results into the correct column of C
        for (csint p = C.p_[j]; p < nz; p++) {
            C.v_[p] = x[C.i_[p]];
        }
    }

    // Finalize and deallocate unused memory
    C.p_[N] = nz;
    C.realloc();

    return C;
}


/** Add two sparse column vectors \f$ z = x + y \f$.
 *
 * See: Davis, Exercise 2.21
 *
 * @param x, y two column vectors stored as a CSCMatrix. The number of columns
 *        in each argument must be 1.
 *
 * @return z  the sum of the two vectors, but computed more efficiently than
 *         the complete matrix addition.
 */
std::vector<csint> saxpy(
    const CSCMatrix& a,
    const CSCMatrix& b,
    std::vector<csint>& w,
    std::vector<double>& x
    )
{
    assert(a.shape() == b.shape());
    assert((a.N_ == 1) && (b.N_ == 1));  // both must be column vectors

    for (csint p = 0; p < a.nnz(); p++) {
        csint i = a.i_[p];
        w[i] = 1;        // mark as non-zero
        x[i] = a.v_[p];  // copy x into w
    }

    for (csint p = 0; p < b.nnz(); p++) {
        csint i = b.i_[p];
        if (w[i] == 0) {
            w[i] = 1;         // mark as non-zero
            x[i] = b.v_[p];   // copy b into w
        } else {
            x[i] += b.v_[p];  // add b to x
        }
    }

    return w;
}


/** Add a matrix B. */
CSCMatrix CSCMatrix::add(const CSCMatrix& B) const
{
    return add_scaled(*this, B, 1.0, 1.0);
}


CSCMatrix operator+(const CSCMatrix& A, const CSCMatrix& B) { return A.add(B); }


/** Compute ``x += beta * A(:, j)``.
 *
 * This function also updates ``w``, sets the sparsity pattern in ``C._i``, and
 * returns updated ``nz``. The values corresponding to ``C._i`` are accumulated
 * in ``x``, and then gathered in the calling function, so that we can account
 * for any duplicate entries.
 *
 * @param A     CSC matrix by which to multiply
 * @param j     column index of `A`
 * @param beta  scalar value by which to multiply `A`
 * @param[in,out] w, x  workspace vectors of row indices and values, respectively
 * @param mark  separator index for `w`. All `w[i] < mark`are row indices that
 *              are not yet in `Cj`.
 * @param[in,out] C    CSC matrix where output non-zero pattern is stored
 * @param[in,out] nz   current number of non-zeros in `C`.
 * @param fs    first call to scatter
 *
 * @return nz  updated number of non-zeros in `C`.
 */
csint CSCMatrix::scatter(
    csint j,
    double beta,
    std::vector<csint>& w,
    std::vector<double>& x,
    csint mark,
    CSCMatrix& C,
    csint nz,
    bool fs
    ) const
{
    if (fs) {
        // If it's the first call, we can just copy the (scaled) column
        for (csint p = p_[j]; p < p_[j+1]; p++) {
            csint i = i_[p];       // A(i, j) is non-zero
            w[i] = mark;             // i is new entry in column j
            C.i_[nz++] = i;          // add i to sparsity pattern of C(:, j)
            x[i] = beta * v_[p];   // x = beta * A(i, j)
        }
    } else {
        // Otherwise, we need to accumulate the values
        for (csint p = p_[j]; p < p_[j+1]; p++) {
            csint i = i_[p];           // A(i, j) is non-zero
            if (w[i] < mark) {
                w[i] = mark;             // i is new entry in column j
                C.i_[nz++] = i;          // add i to pattern of C(:, j)
                x[i] = beta * v_[p];   // x = beta * A(i, j)
            } else {
                x[i] += beta * v_[p];  // i exists in C(:, j) already
            }
        }
    }

    return nz;
}


/** Permute a matrix \f$ C = PAQ \f$.
 *
 * @note In Matlab, this call is `C = A(p, q)`.
 *
 * @param p_inv, q  *inverse* row and (non-inverse) column permutation vectors.
 *        `p_inv` is length `M` and `q` is length `N`, where `A` is `M`-by-`N`.
 *
 * @return C  permuted matrix
 */
CSCMatrix CSCMatrix::permute(
    const std::vector<csint> p_inv,
    const std::vector<csint> q
    ) const
{
    CSCMatrix C(M_, N_, nnz());
    csint nz = 0;

    for (csint k = 0; k < N_; k++) {
        C.p_[k] = nz;                   // column k of C is column q[k] of A
        csint j = q[k];

        for (csint t = p_[j]; t < p_[j+1]; t++) {
            C.v_[nz] = v_[t];           // row i of A is row p_inv[i] of C
            C.i_[nz++] = p_inv[i_[t]];
        }
    }

    C.p_[N_] = nz;

    return C;
}


/** Permute the rows of a matrix.
 *
 * @note In Matlab, this call is `C = A(p, :)`.
 *
 * @param p_inv  *inverse* row permutation vector. `p_inv` is length `M`.
 *
 * @return C  permuted matrix
 */
CSCMatrix CSCMatrix::permute_rows(const std::vector<csint> p_inv) const
{
    std::vector<csint> q(N_);
    std::iota(q.begin(), q.end(), 0);  // identity permutation
    return permute(p_inv, q);
}


/** Permute the columns of a matrix.
 *
 * @note In Matlab, this call is `C = A(:, q)`.
 *
 * @param q  column permutation vector. `q` is length `N`.
 *
 * @return C  permuted matrix
 */
CSCMatrix CSCMatrix::permute_cols(const std::vector<csint> q) const
{
    std::vector<csint> p_inv(M_);
    std::iota(p_inv.begin(), p_inv.end(), 0);  // identity permutation
    return permute(p_inv, q);
}


/** Permute a symmetric matrix with only the upper triangular part stored.
 *
 * @param p_inv  *inverse* permutation vector. Both rows and columns are
 *        permuted with this vector to retain symmetry.
 *
 * @return C  permuted matrix
 */
CSCMatrix CSCMatrix::symperm(const std::vector<csint> p_inv) const
{
    assert(M_ == N_);  // matrix must be square. Symmetry not checked.

    CSCMatrix C(N_, N_, nnz());
    std::vector<csint> w(N_);  // workspace for column counts

    // Count entries in each column of C
    for (csint j = 0; j < N_; j++) {
        csint j2 = p_inv[j];  // column j of A is column j2 of C

        for (csint p = p_[j]; p < p_[j+1]; p++) {
            csint i = i_[p];

            if (i > j)
                continue;   // skip lower triangular part of A

            csint i2 = p_inv[i];    // row i of A is row i2 of C
            w[std::max(i2, j2)]++;  // column count of C
        }
    }

    // Row pointers are the cumulative sum of the counts, starting with 0.
    C.p_ = cumsum(w);
    w = C.p_;  // copy back into workspace

    for (csint j = 0; j < N_; j++) {
        csint j2 = p_inv[j];  // column j of A is column j2 of C

        for (csint p = p_[j]; p < p_[j+1]; p++) {
            csint i = i_[p];

            if (i > j)
                continue;   // skip lower triangular part of A

            csint i2 = p_inv[i];  // row i of A is row i2 of C
            csint q = w[std::max(i2, j2)]++;
            C.i_[q] = std::min(i2, j2);
            C.v_[q] = v_[p];
        }
    }

    return C;
}


/** Permute and transpose a matrix \f$ C = PA^TQ \f$.
 *
 * See: Davis, Exercise 2.26.
 *
 * @note In Matlab, this call is `C = A(p, q)'`.
 *
 * @param p_inv, q_inv  *inverse* row and column permutation vectors.
 *        `p_inv` is length `M` and `q` is length `N`, where `A` is `M`-by-`N`.
 *
 * @return C  permuted and transposed matrix
 */
CSCMatrix CSCMatrix::permute_transpose(
    const std::vector<csint>& p_inv,
    const std::vector<csint>& q_inv
    ) const
{
    std::vector<csint> w(M_);    // workspace
    CSCMatrix C(N_, M_, nnz());  // output

    // Compute number of elements in each permuted row (aka column of C)
    for (csint p = 0; p < nnz(); p++)
        w[p_inv[i_[p]]]++;

    C.p_ = cumsum(w);
    w = C.p_;  // copy back into workspace

    // place A(i, j) as C(j, i) (permuted)
    for (csint j = 0; j < N_; j++) {
        for (csint p = p_[j]; p < p_[j+1]; p++) {
            csint t = w[p_inv[i_[p]]]++;
            C.i_[t] = q_inv[j];
            C.v_[t] = v_[p];
        }
    }

    return C;
}


/** Compute the 1-norm of the matrix.
 *
 * The 1-norm is defined as \f$ \|A\|_1 = \max_j \sum_{i=1}^{m} |a_{ij}| \f$.
 */
double CSCMatrix::norm() const
{
    double the_norm = 0;

    for (csint j = 0; j < N_; j++) {
        double s = 0;

        for (csint p = p_[j]; p < p_[j+1]; p++) {
            s += std::fabs(v_[p]);
        }

        the_norm = std::max(the_norm, s);
    }

    return the_norm;
}


/** Check a matrix for valid compressed sparse column format.
 *
 * See: Davis, Exercise 2.12 "cs_ok"
 *
 * @param sorted  if true, check if columns are sorted.
 * @param values  if true, check if values exist and are all non-zero.
 *
 * @return true if matrix is valid compressed sparse column format.
 */
bool CSCMatrix::is_valid(const bool sorted, const bool values) const
{
    // Check number of columns
    if (p_.size() != (N_ + 1)) {
        // std::cout << "Columns inconsistent!" << std::endl;
        return false;
    }

    // TODO not sure how we're supposed to use O(M) space? Column counts can't
    // be independently checked.

    for (csint j = 0; j < N_; j++) {
        for (csint p = p_[j]; p < p_[j+1]; p++) {
            csint i = i_[p];

            if (i > M_) {
                // std::cout << "Invalid row index!" << std::endl;
                return false;  // invalid row index
            }

            if (sorted && (p < (p_[j+1] - 1)) && (i > i_[p+1])) {
                // std::cout << "Columns not sorted!" << std::endl;
                return false;  // not sorted in ascending order
            }

            if (values && v_[p] == 0.0) {
                // std::cout << "Explicit zeros!" << std::endl;
                return false;  // no zeros allowed
            }
        }
    }

    return true;
}


/** Concatenate two matrices horizontally.
 *
 * @note This function may *not* return a matrix with sorted columns!
 *
 * @param A, B  the CSC matrices to concatenate. They must have the same number
 *        of rows.
 *
 * @return C  the concatenated matrix.
 */
CSCMatrix hstack(const CSCMatrix& A, const CSCMatrix& B)
{
    assert(A.M_ == B.M_);

    // Copy the first matrix
    CSCMatrix C = A;
    C.N_ += B.N_;
    C.realloc(A.nnz() + B.nnz());

    // Copy the second matrix
    for (csint j = 0; j < B.N_; j++) {
        C.p_[A.N_ + j] = B.p_[j] + A.nnz();
    }

    std::copy(B.i_.begin(), B.i_.end(), C.i_.begin() + A.nnz());
    std::copy(B.v_.begin(), B.v_.end(), C.v_.begin() + A.nnz());

    C.p_[C.N_] = A.nnz() + B.nnz();

    if (!A.has_canonical_format_ || !B.has_canonical_format_) {
        C = C.to_canonical();
    }
    C.has_canonical_format_ = true;

    return C;
}

/** Concatenate two matrices vertically.
 *
 * @note This function may *not* return a matrix with sorted columns!
 *
 * @param A, B  the CSC matrices to concatenate. They must have the same number
 *        of columns.
 *
 * @return C  the concatenated matrix.
 */
CSCMatrix vstack(const CSCMatrix& A, const CSCMatrix& B)
{
    assert(A.N_ == B.N_);

    CSCMatrix C(A.M_ + B.M_, A.N_, A.nnz() + B.nnz());

    csint nz = 0;

    for (csint j = 0; j < C.N_; j++) {
        C.p_[j] = nz;  // column j of C starts here

        // Copy column j from the first matrix
        for (csint p = A.p_[j]; p < A.p_[j+1]; p++) {
            C.i_[nz] = A.i_[p];
            C.v_[nz] = A.v_[p];
            nz++;
        }

        // Copy column j from the second matrix
        for (csint p = B.p_[j]; p < B.p_[j+1]; p++) {
            C.i_[A.p_[j+1] + p] = A.M_ + B.i_[p];
            C.v_[A.p_[j+1] + p] = B.v_[p];
            nz++;
        }
    }

    C.p_[C.N_] = nz;

    return C.to_canonical();
}


/** Slice a matrix by row and column.
 *
 * @param i_start, i_end  the row indices to keep, where `i ∈ [i_start, i_end)`.
 * @param j_start, j_end  the column indices to keep, where `j ∈ [j_start,
 *        j_end)`.
 *
 * @return C  the submatrix A(i_start:i_end, j_start:j_end).
 */
CSCMatrix CSCMatrix::slice(
    const csint i_start,
    const csint i_end,
    const csint j_start,
    const csint j_end
    ) const
{
    assert((i_start >= 0) && (i_end <= M_) && (i_start < i_end));
    assert((j_start >= 0) && (j_end <= N_) && (j_start < j_end));

    CSCMatrix C(i_end - i_start, j_end - j_start, nnz());

    csint nz = 0;

    for (csint j = j_start; j < j_end; j++) {
        C.p_[j - j_start] = nz;  // column j of C starts here

        for (csint p = p_[j]; p < p_[j+1]; p++) {
            csint i = i_[p];

            if ((i >= i_start) && (i < i_end)) {
                C.i_[nz] = i - i_start;
                C.v_[nz] = v_[p];
                nz++;
            }
        }
    }

    C.p_[C.N_] = nz;
    C.realloc();

    if (!has_canonical_format_) {
        C = C.to_canonical();
    }
    C.has_canonical_format_ = true;

    return C;
}


/** Select a submatrix by row and column indices.
 *
 * This function takes O(|rows| + |cols|) + O(log M) time if the columns are
 * sorted, and + O(M) time if they are not.
 *
 * @param i, j vectors of the row and column indices to keep. The indices need
 *        not be consecutive, or sorted. Duplicates are allowed.
 *
 * @return C  the submatrix of A of dimension `length(i)`-by-`length(j)`.
 */
CSCMatrix CSCMatrix::index(
    const std::vector<csint>& rows,
    const std::vector<csint>& cols
    ) const
{
    CSCMatrix C(rows.size(), cols.size(), nnz());

    csint nz = 0;

    for (csint j = 0; j < cols.size(); j++) {
        C.p_[j] = nz;  // column j of C starts here

        // Iterate over `rows` and find the corresponding indices in `i_`.
        for (csint k = 0; k < rows.size(); k++) {
            double val = (*this)(rows[k], cols[j]);
            if (val != 0) {
                C.i_[nz] = k;
                C.v_[nz] = val;
                nz++;
            }
        }
    }

    C.p_[C.N_] = nz;
    C.realloc();
    
    // Canonical format guaranteed by construction
    C.has_canonical_format_ = true;

    return C;
}


/** Add empty rows to the top of the matrix.
 *
 * See: Davis, Exercise 2.29.
 *
 * @param k  the number of rows to add.
 *
 * @return C  the matrix with `k` empty rows added to the top.
 */
CSCMatrix CSCMatrix::add_empty_top(const csint k) const
{
    CSCMatrix C = *this;  // copy the matrix
    C.M_ += k;

    // Increate all row indices by k
    for (auto& i : C.i_) {
        i += k;
    }

    return C;
}


/** Add empty rows to the bottom of the matrix.
 *
 * See: Davis, Exercise 2.29.
 *
 * @param k  the number of rows to add.
 *
 * @return C  the matrix with `k` empty rows added to the bottom.
 */
CSCMatrix CSCMatrix::add_empty_bottom(const csint k) const
{
    CSCMatrix C = *this;  // copy the matrix
    C.M_ += k;
    return C;
}


/** Add empty rows to the left of the matrix.
 *
 * See: Davis, Exercise 2.29.
 *
 * @param k  the number of rows to add.
 *
 * @return C  the matrix with `k` empty rows added to the left.
 */
CSCMatrix CSCMatrix::add_empty_left(const csint k) const
{
    CSCMatrix C = *this;  // copy the matrix
    C.N_ += k;
    C.p_.insert(C.p_.begin(), k, 0);  // insert k zeros at the beginning
    return C;
}


/** Add empty rows to the right of the matrix.
 *
 * See: Davis, Exercise 2.29.
 *
 * @param k  the number of rows to add.
 *
 * @return C  the matrix with `k` empty rows added to the right.
 */
CSCMatrix CSCMatrix::add_empty_right(const csint k) const
{
    CSCMatrix C = *this;  // copy the matrix
    C.N_ += k;
    C.p_.insert(C.p_.end(), k, nnz());  // insert k nnz() at the end
    return C;
}


/** Sum the rows of a matrix.
 *
 * @return out  a vector of length `M` containing the sum of each row.
 */
std::vector<double> CSCMatrix::sum_rows() const
{
    std::vector<double> out(M_, 0.0);

    for (csint j = 0; j < N_; j++) {
        for (csint p = p_[j]; p < p_[j+1]; p++) {
            out[i_[p]] += v_[p];
        }
    }

    return out;
}


/** Sum the columns of a matrix.
 *
 * @return out  a vector of length `N` containing the sum of each column.
 */
std::vector<double> CSCMatrix::sum_cols() const
{
    std::vector<double> out(N_, 0.0);

    for (csint j = 0; j < N_; j++) {
        for (csint p = p_[j]; p < p_[j+1]; p++) {
            out[j] += v_[p];
        }
    }

    return out;
}


/*------------------------------------------------------------------------------
 *      Matrix Solutions 
 *----------------------------------------------------------------------------*/
/** Forward solve a lower-triangular system \f$ Lx = b \f$.
 *
 * @note This function assumes that the diagonal entry of `L` is always present
 * and is the first entry in each column. Otherwise, the row indices in each
 * column of `L` may appear in any order.
 *
 * @param L  a lower-triangular matrix
 * @param b  a dense vector
 *
 * @return x  the solution vector
 */
std::vector<double> CSCMatrix::lsolve(const std::vector<double>& b) const
{
    assert(M_ == N_);
    assert(M_ == b.size());

    std::vector<double> x = b;

    for (csint j = 0; j < N_; j++) {
        x[j] /= v_[p_[j]];
        for (csint p = p_[j] + 1; p < p_[j+1]; p++) {
            x[i_[p]] -= v_[p] * x[j];
        }
    }

    return x;
}


/** Backsolve a lower-triangular system \f$ L^Tx = b \f$.
 *
 * @note This function assumes that the diagonal entry of `L` is always present
 * and is the first entry in each column. Otherwise, the row indices in each
 * column of `L` may appear in any order.
 *
 * @param L  a lower-triangular matrix
 * @param b  a dense vector
 *
 * @return x  the solution vector
 */
std::vector<double> CSCMatrix::ltsolve(const std::vector<double>& b) const
{
    assert(M_ == N_);
    assert(M_ == b.size());

    std::vector<double> x = b;

    for (csint j = N_ - 1; j >= 0; j--) {
        for (csint p = p_[j] + 1; p < p_[j+1]; p++) {
            x[j] -= v_[p] * x[i_[p]];
        }
        x[j] /= v_[p_[j]];
    }

    return x;
}


/** Backsolve an upper-triangular system \f$ Ux = b \f$.
 *
 * @note This function assumes that the diagonal entry of `U` is always present
 * and is the last entry in each column. Otherwise, the row indices in each
 * column of `U` may appear in any order.
 *
 * @param U  an upper-triangular matrix
 * @param b  a dense vector
 *
 * @return x  the solution vector
 */
std::vector<double> CSCMatrix::usolve(const std::vector<double>& b) const
{
    assert(M_ == N_);
    assert(M_ == b.size());

    std::vector<double> x = b;

    for (csint j = N_ - 1; j >= 0; j--) {
        x[j] /= v_[p_[j+1] - 1];  // diagonal entry
        for (csint p = p_[j]; p < p_[j+1] - 1; p++) {
            x[i_[p]] -= v_[p] * x[j];
        }
    }

    return x;
}


/** Forward solve an upper-triangular system \f$ U^T x = b \f$.
 *
 * @note This function assumes that the diagonal entry of `U` is always present
 * and is the last entry in each column. Otherwise, the row indices in each
 * column of `U` may appear in any order.
 *
 * @param U  an upper-triangular matrix
 * @param b  a dense vector
 *
 * @return x  the solution vector
 */
std::vector<double> CSCMatrix::utsolve(const std::vector<double>& b) const
{
    assert(M_ == N_);
    assert(M_ == b.size());

    std::vector<double> x = b;

    for (csint j = 0; j < N_; j++) {
        for (csint p = p_[j]; p < p_[j+1] - 1; p++) {
            x[j] -= v_[p] * x[i_[p]];
        }
        x[j] /= v_[p_[j+1] - 1];  // diagonal entry
    }

    return x;
}


/** Forward solve a lower-triangular system \f$ Lx = b \f$.
 *
 * See: Davis, Exercise 3.8
 *
 * @note This function assumes that the diagonal entry of `L` is always present
 * and is the first entry in each column. Otherwise, the row indices in each
 * column of `L` may appear in any order.
 *
 * @param L  a lower-triangular matrix
 * @param b  a dense vector
 *
 * @return x  the solution vector
 */
std::vector<double> CSCMatrix::lsolve_opt(const std::vector<double>& b) const
{
    assert(M_ == N_);
    assert(M_ == b.size());

    std::vector<double> x = b;

    for (csint j = 0; j < N_; j++) {
        double& x_val = x[j];  // cache reference to value
        // Exercise 3.8: improve performance by checking for zeros
        if (x_val != 0) {
            x[j] /= v_[p_[j]];
            for (csint p = p_[j] + 1; p < p_[j+1]; p++) {
                x[i_[p]] -= v_[p] * x_val;
            }
        }
    }

    return x;
}


/** Backsolve an upper-triangular system \f$ Ux = b \f$.
 *
 * @note This function assumes that the diagonal entry of `U` is always present
 * and is the last entry in each column. Otherwise, the row indices in each
 * column of `U` may appear in any order.
 *
 * @param U  an upper-triangular matrix
 * @param b  a dense vector
 *
 * @return x  the solution vector
 */
std::vector<double> CSCMatrix::usolve_opt(const std::vector<double>& b) const
{
    assert(M_ == N_);
    assert(M_ == b.size());

    std::vector<double> x = b;

    for (csint j = N_ - 1; j >= 0; j--) {
        double& x_val = x[j];  // cache reference to value
        if (x_val != 0) {
            x[j] /= v_[p_[j+1] - 1];  // diagonal entry
            for (csint p = p_[j]; p < p_[j+1] - 1; p++) {
                x[i_[p]] -= v_[p] * x_val;
            }
        }
    }

    return x;
}


/** Find the diagonal indices of a row-permuted lower triangular matrix.
 *
 * See: Davis, Exercise 3.3
 *
 * @return p_diags  a vector of pointers to the indices of the diagonal entries.
 */
std::vector<csint> CSCMatrix::find_lower_diagonals() const
{
    assert(M_ == N_);

    std::vector<bool> is_marked(N_, false);  // workspace
    std::vector<csint> p_diags(N_);  // diagonal indicies (inverse permutation)

    for (csint j = N_ - 1; j >= 0; j--) {
        csint N_unmarked = 0;

        for (csint p = p_[j]; p < p_[j+1]; p++) {
            csint i = i_[p];
            // Mark the rows viewed so far
            if (!is_marked[i]) {
                is_marked[i] = true;
                p_diags[j] = p;
                N_unmarked++;
            }
        }

        // If 0 or > 1 "diagonal" entries found, the matrix is not permuted.
        if (N_unmarked != 1) {
            throw std::runtime_error("Matrix is not a permuted lower triangular matrix!");
        }
    }

    return p_diags;
}


/** Solve Lx = b with a row-permuted L. The permutation is unknown.
 *
 * See: Davis, Exercise 3.3
 *
 * @param b  a dense RHS vector, *not* permuted.
 *
 * @return x  the dense solution vector, also *not* permuted.
 */
std::vector<double> CSCMatrix::lsolve_rows(const std::vector<double>& b) const
{
    assert(M_ == N_);
    assert(M_ == b.size());

    // First (backward) pass to find diagonal entries
    // p_diags is a vector of pointers to the diagonal entries
    std::vector<csint> p_diags = find_lower_diagonals();

    // Compute the row permutation vector
    std::vector<csint> permuted_rows(N_);
    for (csint i = 0; i < N_; i++) {
        permuted_rows[i_[p_diags[i]]] = i;
    }

    // Second (forward) pass to solve the system
    std::vector<double> x = b;

    // Perform the permuted forward solve
    for (csint j = 0; j < N_; j++) {
        csint d = p_diags[j];  // pointer to the diagonal entry
        double& x_val = x[j];  // cache diagonal value

        if (x_val != 0) {
            x_val /= v_[d];    // solve for x[d]
            for (csint p = p_[j]; p < p_[j+1]; p++) {
                csint i = permuted_rows[i_[p]];
                if (p != d) {
                    x[i] -= v_[p] * x_val;  // update the off-diagonals
                }
            }
        }
    }

    return x;
}


/** Solve Lx = b with a column-permuted L. The permutation is unknown.
 *
 * See: Davis, Exercise 3.5
 *
 * @param b  a dense RHS vector, *not* permuted.
 *
 * @return x  the dense solution vector, also *not* permuted.
 */
std::vector<double> CSCMatrix::lsolve_cols(const std::vector<double>& b) const
{
    assert(M_ == N_);
    assert(M_ == b.size());

    // First O(N) pass to find the diagonal entries
    // Assume that the first entry in each column has the smallest row index
    std::vector<csint> p_diags(N_, -1);
    for (csint j = 0; j < N_; j++) {
        if (p_diags[j] == -1) {
            p_diags[j] = p_[j];  // pointer to the diagonal entry
        } else {
            // We have seen this column index before
            throw std::runtime_error("Matrix is not a permuted lower triangular matrix!");
        }
    }

    // Compute the column permutation vector
    std::vector<csint> permuted_cols(N_);
    for (csint i = 0; i < N_; i++) {
        permuted_cols[i_[p_diags[i]]] = i;
    }

    // Second (forward) pass to solve the system
    std::vector<double> x = b;

    // Perform the permuted forward solve
    for (const auto& j : permuted_cols) {
        csint d = p_diags[j];      // pointer to the diagonal entry
        double& x_val = x[i_[d]];  // cache diagonal value

        if (x_val != 0) {
            x_val /= v_[d];  // solve for x[i_[d]]
            for (csint p = p_[j]+1; p < p_[j+1]; p++) {
                x[i_[p]] -= v_[p] * x_val;  // update the off-diagonals
            }
        }
    }

    return x;
}


/** Find the diagonal indices of a row-permuted upper triangular matrix.
 *
 * See: Davis, Exercise 3.4
 *
 * @return p_diags  a vector of pointers to the indices of the diagonal entries.
 */
std::vector<csint> CSCMatrix::find_upper_diagonals() const
{
    assert(M_ == N_);

    std::vector<bool> is_marked(N_, false);  // workspace
    std::vector<csint> p_diags(N_);  // diagonal indicies (inverse permutation)

    for (csint j = 0; j < N_; j++) {
        csint N_unmarked = 0;

        for (csint p = p_[j]; p < p_[j+1]; p++) {
            csint i = i_[p];
            // Mark the rows viewed so far
            if (!is_marked[i]) {
                is_marked[i] = true;
                p_diags[j] = p;
                N_unmarked++;
            }
        }

        // If 0 or > 1 "diagonal" entries found, the matrix is not permuted.
        if (N_unmarked != 1) {
            throw std::runtime_error("Matrix is not a permuted upper triangular matrix!");
        }
    }

    return p_diags;
}


/** Solve Ux = b with a row-permuted U. The permutation is unknown.
 *
 * See: Davis, Exercise 3.4
 *
 * @param b  a dense RHS vector, *not* permuted.
 *
 * @return x  the dense solution vector, also *not* permuted.
 */
std::vector<double> CSCMatrix::usolve_rows(const std::vector<double>& b) const
{
    assert(M_ == N_);
    assert(M_ == b.size());

    // First (backward) pass to find diagonal entries
    // p_diags is a vector of pointers to the diagonal entries
    std::vector<csint> p_diags = find_upper_diagonals();

    // Compute the row permutation vector
    std::vector<csint> permuted_rows(N_);
    for (csint i = 0; i < N_; i++) {
        permuted_rows[i_[p_diags[i]]] = i;
    }

    // Second (forward) pass to solve the system
    std::vector<double> x = b;

    // Perform the permuted forward solve
    for (csint j = N_ - 1; j >= 0; j--) {
        csint d = p_diags[j];  // pointer to the diagonal entry
        double& x_val = x[j];  // cache diagonal value

        if (x_val != 0) {
            x_val /= v_[d];    // solve for x[d]
            for (csint p = p_[j]; p < p_[j+1]; p++) {
                csint i = permuted_rows[i_[p]];
                if (p != d) {
                    x[i] -= v_[p] * x_val;  // update the off-diagonals
                }
            }
        }
    }

    return x;
}


/** Solve Ux = b with a column-permuted U. The permutation is unknown.
 *
 * See: Davis, Exercise 3.6
 *
 * @param b  a dense RHS vector, *not* permuted.
 *
 * @return x  the dense solution vector, also *not* permuted.
 */
std::vector<double> CSCMatrix::usolve_cols(const std::vector<double>& b) const
{
    assert(M_ == N_);
    assert(M_ == b.size());

    // First O(N) pass to find the diagonal entries
    // Assume that the last entry in each column has the largest row index
    std::vector<csint> p_diags(N_, -1);
    for (csint j = 0; j < N_; j++) {
        if (p_diags[j] == -1) {
            p_diags[j] = p_[j+1] - 1;  // pointer to the diagonal entry
        } else {
            // We have seen this column index before
            throw std::runtime_error("Matrix is not a permuted lower triangular matrix!");
        }
    }

    // Compute the column permutation vector
    std::vector<csint> permuted_cols(N_);
    for (csint i = 0; i < N_; i++) {
        permuted_cols[i_[p_diags[i]]] = i;
    }

    // Second (forward) pass to solve the system
    std::vector<double> x = b;

    // Perform the permuted forward solve
    for (const auto& j : std::views::reverse(permuted_cols)) {
        csint d = p_diags[j];      // pointer to the diagonal entry
        double& x_val = x[i_[d]];  // cache diagonal value

        if (x_val != 0) {
            x_val /= v_[d];  // solve for x[i_[d]]
            for (csint p = p_[j]; p < p_[j+1] - 1; p++) {
                x[i_[p]] -= v_[p] * x_val;  // update the off-diagonals
            }
        }
    }

    return x;
}


/** Find the permutation vectors of a permuted triangular matrix.
 *
 * See: Davis, Exercise 3.7
 *
 * @return p_inv, q_inv  the inverse row and column permutation vectors.
 * @return p_diags  the pointers to the diagonal entries.
 */
std::tuple<std::vector<csint>, std::vector<csint>, std::vector<csint>>
CSCMatrix::find_tri_permutation() const
{
    assert(M_ == N_);

    // Create a vector of row counts and corresponding set vector
    std::vector<csint> r(N_, 0);
    std::vector<csint> z(N_, 0);  // z[i] is XORed with each column j in row i

    for (csint j = 0; j < N_; j++) {
        for (csint p = p_[j]; p < p_[j+1]; p++) {
            r[i_[p]]++;
            z[i_[p]] ^= j;
        }
    }

    // Create a list of singleton row indices
    std::vector<csint> singles;
    singles.reserve(N_);

    for (csint i = 0; i < N_; i++) {
        if (r[i] == 1) {
            singles.push_back(i);
        }
    }

    // Iterate through the columns to get the permutation vectors
    std::vector<csint> p_inv(N_);
    std::vector<csint> q_inv(N_);
    std::vector<csint> p_diags(N_);

    for (csint k = 0; k < N_; k++) {
        // Take a singleton row
        if (singles.empty()) {
            throw std::runtime_error("Matrix is not a permuted triangular matrix!");
        }

        csint i = singles.back();
        singles.pop_back();
        csint j = z[i];  // column index

        // Update the permutations
        p_inv[k] = i;
        q_inv[k] = j;

        // Decrement each row count, and update the set vector
        for (csint p = p_[j]; p < p_[j+1]; p++) {
            csint t = i_[p];
            if (--r[t] == 1) {
                singles.push_back(t);
            }
            z[t] ^= j;  // removes j from the set
            if (t == i) {
                p_diags[k] = p;  // store the pointers to the diagonal entries
            }
        }
    }

    return std::make_tuple(p_inv, q_inv, p_diags);
}


/** Solve a row- and column-permuted triangular system P A Q x = b, for unknown
 * P and Q.
 *
 * See: Davis, Exercise 3.7
 *
 * @param b  a dense RHS vector, *not* permuted.
 * @param is_upper  true if the matrix is upper triangular, false otherwise.
 *
 * @return x  the dense solution vector, also *not* permuted.
 */
std::vector<double> CSCMatrix::tri_solve_perm(
    const std::vector<double>& b,
    bool is_upper
) const
{
    assert(M_ == N_);
    assert(M_ == b.size());

    // Get the permutation vectors
    // NOTE If upper triangular, the permutation vectors are reversed
    auto [p_inv, q_inv, p_diags] = find_tri_permutation();

    // Get the non-inverse row-permutation vector O(N)
<<<<<<< HEAD
    std::vector<csint> p_invc = p_inv;  // copy the vector

    // Reverse for the sake of permutation
    if (reverse) {
        std::reverse(p_invc.begin(), p_invc.end());
    }

    std::vector<csint> p = inv_permute(p_invc);

    // Un-reverse after permutation, so the loop is correct
    if (reverse) {
        std::reverse(p_invc.begin(), p_invc.end());
        std::reverse(p.begin(), p.end());
    }
=======
    std::vector<csint> p = inv_permute(p_inv);
>>>>>>> 9ce47ec2

    // Copy the RHS vector
    std::vector<double> x =
        (is_upper) ? std::vector<double>(b.rbegin(), b.rend()) : b;

    // Solve the system
    for (csint k = 0; k < N_; k++) {
        csint j = q_inv[k];    // permuted column
        csint d = p_diags[k];  // pointer to the diagonal entry

        // Update the solution
        double& x_val = x[k];  // diagonal of un-permuted row of x
        if (x_val != 0) {
            x_val /= v_[d];  // diagonal entry
            for (csint t = p_[j]; t < p_[j+1]; t++) {
                // off-diagonals from un-permuted row
                if (t != d) {
                    x[p[i_[t]]] -= v_[t] * x_val;
                }
            }
        }
    }

<<<<<<< HEAD
    return x;
}


/** Solve a permuted upper triangular system \f$ PUQx = b \f$.
 *
 * See: Davis, Exercise 3.7
 *
 * @param b  a dense RHS vector, *not* permuted.
 * @param p_inv  the *inverse* row permutation vector.
 * @param q  the column permutation vector.
 *
 * @return x  the dense solution vector, also *not* permuted.
 */
std::vector<double> CSCMatrix::usolve_perm(
    const std::vector<double>& b,
    const std::vector<csint>& p_inv,
    const std::vector<csint>& q_inv
) const
{
    assert(M_ == N_);
    assert(M_ == b.size());
    assert(N_ == p_inv.size());
    assert(N_ == q_inv.size());

    // Get the non-inverse row-permutation vector O(N)
    std::vector<csint> p = inv_permute(p_inv);

    // Copy the RHS vector
    std::vector<double> x = b;

    // The diagonal entry is first in the *un-permuted* matrix
    for (csint k = N_ - 1; k >= 0; k--) {
        csint j = q_inv[k];    // permuted column

        // Find the diagonal entry
        csint diag_row = p_inv[k];  // un-permuted row of the diagonal entry
        csint d = -1;  // pointer to the diagonal entry
        for (csint t = p_[j]; t < p_[j+1]; t++) {
            if (i_[t] == diag_row) {
                d = t;
                break;
            }
        }
        assert(d >= 0);

        // Update the solution
        double& x_val = x[k];  // un-permuted row of x
        if (x_val != 0) {
            x_val /= v_[d];  // diagonal entry
            for (csint t = p_[j]; t < p_[j+1]; t++) {
                if (t != d) {
                    x[p[i_[t]]] -= v_[t] * x_val;  // off-diagonals
                }
            }
        }
=======
    if (is_upper) {
        std::reverse(x.begin(), x.end());
>>>>>>> 9ce47ec2
    }

    return x;
}


/** Solve a triangular system \f$ Lx = b_k \f$ for column `k` of `B`.
 *
 * @note If `lo` is non-zero, this function assumes that the diagonal entry of
 * `L` is always present and is the first entry in each column. Otherwise, the
 * row indices in each column of `L` may appear in any order.
 * If `lo` is zero, the function assumes that the diagonal entry of `U` is
 * always present and is the last entry in each column.
 *
 * @param B  a dense matrix
 * @param k  the column index of `B` to solve
 * @param xi[out]  the row indices of the non-zero entries in `x`. This is
 *        a vector of length `2*G.N_` that is also used as a workspace. The
 *        first `G.N_` entries hold the output stack and the recursion stack for
 *        `j`. The second `G.N_` entries hold the stack for `p` in `dfs`.
 *        The row indices of the non-zero entries in `x` are stored in
 *        `xi[top:G.N_-1]` on output.
 * @param x[out]  the numerical values of the solution vector
 * @param lo  the lower bound of the diagonal entries of `G`. If `lo` is
 *        non-zero, the function solves \f$ Lx = b_k`, otherwise it solves
 *        \f$ Ux = b_k \f$.
 *
 * @return top  the index of `xi` where the non-zero entries of `x` begin. They
 *         are located from `top` through `G.N_ - 1`.
 */
std::pair<std::vector<csint>, std::vector<double>> CSCMatrix::spsolve(
    const CSCMatrix& B,
    csint k,
    bool lo
    ) const
{
    // Populate xi with the non-zero indices of x
    std::vector<csint> xi = reach(B, k);
    std::vector<double> x(N_);  // dense output vector

    // Clear non-zeros of x
    for (auto& i : xi) {
        x[i] = 0.0;
    }

    // scatter B(:, k) into x
    for (csint p = B.p_[k]; p < B.p_[k+1]; p++) {
        x[B.i_[p]] = B.v_[p];
    }

    // Solve Lx = b_k or Ux = b_k
    for (auto& j : xi) {  // x(j) is nonzero
        csint J = j;  // j maps to col J of G (NOTE ignore for now)
        if (J < 0) {
            continue;                                // x(j) is not in the pattern of G
        }
        x[j] /= v_[lo ? p_[J] : p_[J+1] - 1];  // x(j) /= G(j, j)
        csint p = lo ? p_[J] + 1 : p_[J];        // lo: L(j,j) 1st entry
        csint q = lo ? p_[J+1]   : p_[J+1] - 1;  // up: U(j,j) last entry
        for (; p < q; p++) {
            x[i_[p]] -= v_[p] * x[j];            // x[i] -= G(i, j) * x[j]
        }
    }

    return std::make_pair(xi, x);
}


/** Compute the reachability indices of a column `k` in a sparse matrix `B`,
 * given a sparse matrix `G`.
 *
 * @param B  a sparse matrix containing the RHS in column `k`
 * @param k  the column index of `B` containing the RHS
 * 
 * @return xi  the row indices of the non-zero entries in `x`, in topological
 *      order of the graph of 
 */
std::vector<csint> CSCMatrix::reach(const CSCMatrix& B, csint k) const
{
    std::vector<bool> is_marked(N_, false);
    std::vector<csint> xi;  // do not initialize for dfs call!
    xi.reserve(N_);

    for (csint p = B.p_[k]; p < B.p_[k+1]; p++) {
        csint j = B.i_[p];  // consider nonzero B(j, k)
        if (!is_marked[j]) {
            xi = dfs(j, is_marked, xi);
        }
    }

    // xi is returned from dfs in reverse order, since it is a stack
    xi.shrink_to_fit();                  // free unused memory
    std::reverse(xi.begin(), xi.end());  // O(N)
    return xi;
}


/** Perform depth-first search on a graph.
 *
 * @param j  the starting node
 * @param is_marked  a boolean vector of length `N_` that marks visited nodes
 * @param[in,out] xi  the row indices of the non-zero entries in `x`. This
 *      vector is used as a stack to store the output. It should not be
 *      initialized, other than by a previous call to `dfs`.
 *
 * @return xi  a reference to the row indices of the non-zero entries in `x`.
 */
std::vector<csint>& CSCMatrix::dfs(
    csint j,
    std::vector<bool>& is_marked,
    std::vector<csint>& xi
    ) const
{
    std::vector<csint> rstack, pstack;  // recursion and pause stacks
    rstack.reserve(N_);
    pstack.reserve(N_);

    rstack.push_back(j);       // initialize the recursion stack

    bool done = false;  // true if no unvisited neighbors

    while (!rstack.empty()) {
        j = rstack.back();  // get j from the top of the recursion stack
        csint jnew = j;  // j maps to col jnew of G (NOTE ignore p_inv for now)

        if (!is_marked[j]) {
            is_marked[j] = true;  // mark node j as visited
            pstack.push_back((jnew < 0) ? 0 : p_[jnew]);
        }

        done = true;  // node j done if no unvisited neighbors
        csint q = (jnew < 0) ? 0 : p_[jnew+1];

        // examine all neighbors of j
        for (csint p = pstack.back(); p < q; p++) {
            csint i = i_[p];        // consider neighbor node i
            if (!is_marked[i]) {
                pstack.back() = p;    // pause dfs of node j
                rstack.push_back(i);  // start dfs at node i
                done = false;         // node j has unvisited neighbors
                break;
            }
        }

        if (done) {
            pstack.pop_back();
            rstack.pop_back();  // node j is done; pop it from the stack
            xi.push_back(j);    // node j is the next on the output stack
        }
    }

    return xi;
}


/*------------------------------------------------------------------------------
 *         Printing
 *----------------------------------------------------------------------------*/
/** Print the matrix in dense format.
 *
 * @param os  a reference to the output stream.
 *
 * @return os  a reference to the output stream.
 */
void CSCMatrix::print_dense(std::ostream& os) const
{
    print_dense_vec(toarray('F'), M_, N_, 'F', os);
}


/** Print elements of the matrix between `start` and `end`.
 *
 * @param os          the output stream, defaults to std::cout
 * @param start, end  print the all elements where `p ∈ [start, end]`, counting
 *        column-wise.
 */
void CSCMatrix::print_elems_(std::ostream& os, const csint start, const csint end) const
{
    csint n = 0;  // number of elements printed
    for (csint j = 0; j < N_; j++) {
        for (csint p = p_[j]; p < p_[j + 1]; p++) {
            if ((n >= start) && (n < end)) {
                os << "(" << i_[p] << ", " << j << "): " << v_[p] << std::endl;
            }
            n++;
        }
    }
}


/** Print the matrix
 *
 * @param os          the output stream, defaults to std::cout
 * @param verbose     if True, print all non-zeros and their coordinates
 * @param threshold   if `nz > threshold`, print only the first and last
 *        3 entries in the matrix. Otherwise, print all entries.
 */
void CSCMatrix::print(std::ostream& os, const bool verbose, const csint threshold) const
{
    csint nnz_ = nnz();
    os << "<" << format_desc_ << " matrix" << std::endl;
    os << "        with " << nnz_ << " stored elements "
        << "and shape (" << M_ << ", " << N_ << ")>" << std::endl;

    if (verbose) {
        if (nnz_ < threshold) {
            // Print all elements
            print_elems_(os, 0, nnz_);  // FIXME memory leak?
        } else {
            // Print just the first and last 3 non-zero elements
            print_elems_(os, 0, 3);
            os << "..." << std::endl;
            print_elems_(os, nnz_ - 3, nnz_);
        }
    }
}


std::ostream& operator<<(std::ostream& os, const CSCMatrix& A)
{
    A.print(os, true);  // verbose printing assumed
    return os;
}


}  // namespace cs

/*==============================================================================
 *============================================================================*/<|MERGE_RESOLUTION|>--- conflicted
+++ resolved
@@ -2182,7 +2182,7 @@
         double& x_val = x[j];  // cache reference to value
         // Exercise 3.8: improve performance by checking for zeros
         if (x_val != 0) {
-            x[j] /= v_[p_[j]];
+            x_val /= v_[p_[j]];
             for (csint p = p_[j] + 1; p < p_[j+1]; p++) {
                 x[i_[p]] -= v_[p] * x_val;
             }
@@ -2214,7 +2214,7 @@
     for (csint j = N_ - 1; j >= 0; j--) {
         double& x_val = x[j];  // cache reference to value
         if (x_val != 0) {
-            x[j] /= v_[p_[j+1] - 1];  // diagonal entry
+            x_val /= v_[p_[j+1] - 1];  // diagonal entry
             for (csint p = p_[j]; p < p_[j+1] - 1; p++) {
                 x[i_[p]] -= v_[p] * x_val;
             }
@@ -2525,9 +2525,9 @@
     }
 
     // Iterate through the columns to get the permutation vectors
-    std::vector<csint> p_inv(N_);
-    std::vector<csint> q_inv(N_);
-    std::vector<csint> p_diags(N_);
+    std::vector<csint> p_inv(N_, -1);
+    std::vector<csint> q_inv(N_, -1);
+    std::vector<csint> p_diags(N_, -1);
 
     for (csint k = 0; k < N_; k++) {
         // Take a singleton row
@@ -2583,24 +2583,7 @@
     auto [p_inv, q_inv, p_diags] = find_tri_permutation();
 
     // Get the non-inverse row-permutation vector O(N)
-<<<<<<< HEAD
-    std::vector<csint> p_invc = p_inv;  // copy the vector
-
-    // Reverse for the sake of permutation
-    if (reverse) {
-        std::reverse(p_invc.begin(), p_invc.end());
-    }
-
-    std::vector<csint> p = inv_permute(p_invc);
-
-    // Un-reverse after permutation, so the loop is correct
-    if (reverse) {
-        std::reverse(p_invc.begin(), p_invc.end());
-        std::reverse(p.begin(), p.end());
-    }
-=======
     std::vector<csint> p = inv_permute(p_inv);
->>>>>>> 9ce47ec2
 
     // Copy the RHS vector
     std::vector<double> x =
@@ -2624,67 +2607,8 @@
         }
     }
 
-<<<<<<< HEAD
-    return x;
-}
-
-
-/** Solve a permuted upper triangular system \f$ PUQx = b \f$.
- *
- * See: Davis, Exercise 3.7
- *
- * @param b  a dense RHS vector, *not* permuted.
- * @param p_inv  the *inverse* row permutation vector.
- * @param q  the column permutation vector.
- *
- * @return x  the dense solution vector, also *not* permuted.
- */
-std::vector<double> CSCMatrix::usolve_perm(
-    const std::vector<double>& b,
-    const std::vector<csint>& p_inv,
-    const std::vector<csint>& q_inv
-) const
-{
-    assert(M_ == N_);
-    assert(M_ == b.size());
-    assert(N_ == p_inv.size());
-    assert(N_ == q_inv.size());
-
-    // Get the non-inverse row-permutation vector O(N)
-    std::vector<csint> p = inv_permute(p_inv);
-
-    // Copy the RHS vector
-    std::vector<double> x = b;
-
-    // The diagonal entry is first in the *un-permuted* matrix
-    for (csint k = N_ - 1; k >= 0; k--) {
-        csint j = q_inv[k];    // permuted column
-
-        // Find the diagonal entry
-        csint diag_row = p_inv[k];  // un-permuted row of the diagonal entry
-        csint d = -1;  // pointer to the diagonal entry
-        for (csint t = p_[j]; t < p_[j+1]; t++) {
-            if (i_[t] == diag_row) {
-                d = t;
-                break;
-            }
-        }
-        assert(d >= 0);
-
-        // Update the solution
-        double& x_val = x[k];  // un-permuted row of x
-        if (x_val != 0) {
-            x_val /= v_[d];  // diagonal entry
-            for (csint t = p_[j]; t < p_[j+1]; t++) {
-                if (t != d) {
-                    x[p[i_[t]]] -= v_[t] * x_val;  // off-diagonals
-                }
-            }
-        }
-=======
     if (is_upper) {
         std::reverse(x.begin(), x.end());
->>>>>>> 9ce47ec2
     }
 
     return x;
